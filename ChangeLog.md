--- conflicted
+++ resolved
@@ -17,11 +17,8 @@
 - `"0e" + Irreps("1e")` is now supported
 - `"0e" + Irrep("1e")` is now supported
 - `map_back` argument to `index_add`
-<<<<<<< HEAD
+- `IrrepsArray.split(list of irreps)`
 - `poly_envelope` function
-=======
-- `IrrepsArray.split(list of irreps)`
->>>>>>> 0daa7daf
 
 ## [0.7.0] - 2022-08-03
 ### Changed
